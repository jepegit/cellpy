[bumpver]
<<<<<<< HEAD
current_version = "1.0.2a2"
=======
current_version = "1.0.2a1"
>>>>>>> 773afbff
version_pattern = "MAJOR.MINOR.PATCH[PYTAG][NUM]"
commit_message = "bump version {old_version} -> {new_version}"
commit = false
tag = false
push = false

[bumpver.file_patterns]
"cellpy/_version.py" = [
    '__version__ = "{version}"',
]

"bumpver.toml" = [
    'current_version = "{version}"',
]
<|MERGE_RESOLUTION|>--- conflicted
+++ resolved
@@ -1,9 +1,5 @@
 [bumpver]
-<<<<<<< HEAD
-current_version = "1.0.2a2"
-=======
 current_version = "1.0.2a1"
->>>>>>> 773afbff
 version_pattern = "MAJOR.MINOR.PATCH[PYTAG][NUM]"
 commit_message = "bump version {old_version} -> {new_version}"
 commit = false
