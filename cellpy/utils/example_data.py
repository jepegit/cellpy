--- conflicted
+++ resolved
@@ -17,46 +17,6 @@
 _DATA_PATH = CURRENT_PATH / "data"
 DO_NOT_REMOVE_THESE_FILES = [".gitkeep"]
 CHUNK_SIZE = 8192
-<<<<<<< HEAD
-
-_example_data_download_help = """
-You don't have any accessible example directory set in your configurations so
-cellpy will try to download the example data to the folder where the cellpy
-package is installed.
-
-"""
-_example_data_download_error_help = """
-Unfortunately, cellpy could not find / failed to download the example data.
-It might be that you have not set up the example data directory in your configurations
-while you are not allowed to download the data to the folder where cellpy is
-installed (cellpy's backup option when it can't find any example data directory).
-
-You can set up cellpy through the command line interface:
-
-    cellpy setup
-
-or you can set the path to the example data directory manually in your script:
-
-    >>> from cellpy import prms
-    >>> prms.Paths.examplesdir = "/path/to/your/example/data"
-
-"""
-
-
-def _user_examples_dir():
-    """Get the path to the user's examples directory"""
-    examples_dir = Path(prms.Paths.examplesdir)
-    if not examples_dir.is_dir():
-        warnings.warn(f"Could not find {examples_dir}")
-        print(_example_data_download_help)
-        return None
-    return examples_dir / "data"
-
-
-if prms._example_data_in_example_folder_if_available:
-    DATA_PATH = _user_examples_dir() or _DATA_PATH
-=======
->>>>>>> 190dbfeb
 
 _example_data_download_help = """
 You don't have any accessible example directory set in your configurations so
